from dataclasses import dataclass

BOS_TOKEN = "<BOS>"
EOS_TOKEN = "<EOS>"
UNK_TOKEN = "<UNK>"
IGNORE_INDEX = -1


@dataclass
class ModelArgumments:
    attn_dim: int = 512
    ffn_dim: int = 2048
    num_heads: int = 8
    rope_theta: float = 10000.
    num_layers: int = 12
    vocab_size: int = 1024
<<<<<<< HEAD
    maxlen: int = 1000
=======
    maxlen: int = 256
>>>>>>> 500aa524
<|MERGE_RESOLUTION|>--- conflicted
+++ resolved
@@ -14,8 +14,4 @@
     rope_theta: float = 10000.
     num_layers: int = 12
     vocab_size: int = 1024
-<<<<<<< HEAD
-    maxlen: int = 1000
-=======
-    maxlen: int = 256
->>>>>>> 500aa524
+    maxlen: int = 1000